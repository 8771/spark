/*
 * Licensed to the Apache Software Foundation (ASF) under one or more
 * contributor license agreements.  See the NOTICE file distributed with
 * this work for additional information regarding copyright ownership.
 * The ASF licenses this file to You under the Apache License, Version 2.0
 * (the "License"); you may not use this file except in compliance with
 * the License.  You may obtain a copy of the License at
 *
 *    http://www.apache.org/licenses/LICENSE-2.0
 *
 * Unless required by applicable law or agreed to in writing, software
 * distributed under the License is distributed on an "AS IS" BASIS,
 * WITHOUT WARRANTIES OR CONDITIONS OF ANY KIND, either express or implied.
 * See the License for the specific language governing permissions and
 * limitations under the License.
 */

package org.apache.spark.sql.hive

import org.apache.spark.SparkContext
import org.apache.spark.sql._
import org.apache.spark.sql.catalyst.analysis.{Analyzer, FunctionRegistry}
import org.apache.spark.sql.catalyst.parser.ParserInterface
import org.apache.spark.sql.catalyst.plans.logical.LogicalPlan
import org.apache.spark.sql.catalyst.rules.Rule
import org.apache.spark.sql.execution.{QueryExecution, SparkPlanner, SparkSqlParser}
import org.apache.spark.sql.execution.datasources._
import org.apache.spark.sql.hive.client.HiveClient
import org.apache.spark.sql.internal.{SessionState, SharedState, SQLConf}
import org.apache.spark.sql.streaming.StreamingQueryManager


/**
 * A class that holds all session-specific state in a given [[SparkSession]] backed by Hive.
 * @param sparkContext The [[SparkContext]].
 * @param sharedState The shared state.
 * @param conf SQL-specific key-value configurations.
 * @param experimentalMethods The experimental methods.
 * @param functionRegistry Internal catalog for managing functions registered by the user.
 * @param catalog Internal catalog for managing table and database states that uses Hive client for
 *                interacting with the metastore.
 * @param sqlParser Parser that extracts expressions, plans, table identifiers etc. from SQL texts.
 * @param metadataHive The Hive metadata client.
 * @param analyzer Logical query plan analyzer for resolving unresolved attributes and relations.
 * @param streamingQueryManager Interface to start and stop
 *                              [[org.apache.spark.sql.streaming.StreamingQuery]]s.
 * @param queryExecutionCreator Lambda to create a [[QueryExecution]] from a [[LogicalPlan]]
 * @param plannerCreator Lambda to create a planner that takes into account Hive-specific strategies
 */
private[hive] class HiveSessionState(
    sparkContext: SparkContext,
    sharedState: SharedState,
    conf: SQLConf,
    experimentalMethods: ExperimentalMethods,
    functionRegistry: FunctionRegistry,
    override val catalog: HiveSessionCatalog,
    sqlParser: ParserInterface,
    val metadataHive: HiveClient,
    analyzer: Analyzer,
    streamingQueryManager: StreamingQueryManager,
    queryExecutionCreator: LogicalPlan => QueryExecution,
    val plannerCreator: () => SparkPlanner)
  extends SessionState(
      sparkContext,
      sharedState,
      conf,
      experimentalMethods,
      functionRegistry,
      catalog,
      sqlParser,
      analyzer,
      streamingQueryManager,
      queryExecutionCreator) { self =>

  /**
   * Planner that takes into account Hive-specific strategies.
   */
  override def planner: SparkPlanner = plannerCreator()


  // ------------------------------------------------------
  //  Helper methods, partially leftover from pre-2.0 days
  // ------------------------------------------------------

  override def addJar(path: String): Unit = {
    metadataHive.addJar(path)
    super.addJar(path)
  }

  /**
   * When true, enables an experimental feature where metastore tables that use the parquet SerDe
   * are automatically converted to use the Spark SQL parquet table scan, instead of the Hive
   * SerDe.
   */
  def convertMetastoreParquet: Boolean = {
    conf.getConf(HiveUtils.CONVERT_METASTORE_PARQUET)
  }

  /**
   * When true, also tries to merge possibly different but compatible Parquet schemas in different
   * Parquet data files.
   *
   * This configuration is only effective when "spark.sql.hive.convertMetastoreParquet" is true.
   */
  def convertMetastoreParquetWithSchemaMerging: Boolean = {
    conf.getConf(HiveUtils.CONVERT_METASTORE_PARQUET_WITH_SCHEMA_MERGING)
  }

  /**
   * When true, enables an experimental feature where metastore tables that use the Orc SerDe
   * are automatically converted to use the Spark SQL ORC table scan, instead of the Hive
   * SerDe.
   */
  def convertMetastoreOrc: Boolean = {
    conf.getConf(HiveUtils.CONVERT_METASTORE_ORC)
  }

  /**
   * When true, Hive Thrift server will execute SQL queries asynchronously using a thread pool."
   */
  def hiveThriftServerAsync: Boolean = {
    conf.getConf(HiveUtils.HIVE_THRIFT_SERVER_ASYNC)
  }

<<<<<<< HEAD

  // TODO: why do we get this from SparkConf but not SQLConf?
  def hiveThriftServerSingleSession: Boolean = {
    sparkSession.sparkContext.conf.getBoolean(
      "spark.sql.hive.thriftServer.singleSession", defaultValue = false)
  }

  private var userName = System.getProperty("user.name")

  def setUser(user: String): Unit = {
    userName = user
  }

  def getUser(): String = {
    userName
=======
  /**
   * Get an identical copy of the `HiveSessionState`.
   * This should ideally reuse the `SessionState.clone` but cannot do so.
   * Doing that will throw an exception when trying to clone the catalog.
   */
  override def clone(newSparkSession: SparkSession): HiveSessionState = {
    val sparkContext = newSparkSession.sparkContext
    val confCopy = conf.clone()
    val functionRegistryCopy = functionRegistry.clone()
    val experimentalMethodsCopy = experimentalMethods.clone()
    val sqlParser: ParserInterface = new SparkSqlParser(confCopy)
    val catalogCopy = catalog.newSessionCatalogWith(
      newSparkSession,
      confCopy,
      SessionState.newHadoopConf(sparkContext.hadoopConfiguration, confCopy),
      functionRegistryCopy,
      sqlParser)
    val queryExecutionCreator = (plan: LogicalPlan) => new QueryExecution(newSparkSession, plan)

    val hiveClient =
      newSparkSession.sharedState.externalCatalog.asInstanceOf[HiveExternalCatalog].client
        .newSession()

    SessionState.mergeSparkConf(confCopy, sparkContext.getConf)

    new HiveSessionState(
      sparkContext,
      newSparkSession.sharedState,
      confCopy,
      experimentalMethodsCopy,
      functionRegistryCopy,
      catalogCopy,
      sqlParser,
      hiveClient,
      HiveSessionState.createAnalyzer(newSparkSession, catalogCopy, confCopy),
      new StreamingQueryManager(newSparkSession),
      queryExecutionCreator,
      HiveSessionState.createPlannerCreator(
        newSparkSession,
        confCopy,
        experimentalMethodsCopy))
  }

}

private[hive] object HiveSessionState {

  def apply(sparkSession: SparkSession): HiveSessionState = {
    apply(sparkSession, new SQLConf)
  }

  def apply(sparkSession: SparkSession, conf: SQLConf): HiveSessionState = {
    val initHelper = SessionState(sparkSession, conf)

    val sparkContext = sparkSession.sparkContext

    val catalog = HiveSessionCatalog(
      sparkSession,
      initHelper.functionRegistry,
      initHelper.conf,
      SessionState.newHadoopConf(sparkContext.hadoopConfiguration, initHelper.conf),
      initHelper.sqlParser)

    val metadataHive: HiveClient =
      sparkSession.sharedState.externalCatalog.asInstanceOf[HiveExternalCatalog].client
        .newSession()

    val analyzer: Analyzer = createAnalyzer(sparkSession, catalog, initHelper.conf)

    val plannerCreator = createPlannerCreator(
      sparkSession,
      initHelper.conf,
      initHelper.experimentalMethods)

    val hiveSessionState = new HiveSessionState(
      sparkContext,
      sparkSession.sharedState,
      initHelper.conf,
      initHelper.experimentalMethods,
      initHelper.functionRegistry,
      catalog,
      initHelper.sqlParser,
      metadataHive,
      analyzer,
      initHelper.streamingQueryManager,
      initHelper.queryExecutionCreator,
      plannerCreator)
    catalog.functionResourceLoader = hiveSessionState.functionResourceLoader
    hiveSessionState
  }

  /**
   * Create an logical query plan `Analyzer` with rules specific to a `HiveSessionState`.
   */
  private def createAnalyzer(
      sparkSession: SparkSession,
      catalog: HiveSessionCatalog,
      sqlConf: SQLConf): Analyzer = {
    new Analyzer(catalog, sqlConf) {
      override val extendedResolutionRules: Seq[Rule[LogicalPlan]] =
        new ResolveHiveSerdeTable(sparkSession) ::
        new FindDataSourceTable(sparkSession) ::
        new ResolveSQLOnFile(sparkSession) :: Nil

      override val postHocResolutionRules: Seq[Rule[LogicalPlan]] =
        new DetermineTableStats(sparkSession) ::
        catalog.ParquetConversions ::
        catalog.OrcConversions ::
        PreprocessTableCreation(sparkSession) ::
        PreprocessTableInsertion(sqlConf) ::
        DataSourceAnalysis(sqlConf) ::
        HiveAnalysis :: Nil

      override val extendedCheckRules = Seq(PreWriteCheck)
    }
  }

  private def createPlannerCreator(
      associatedSparkSession: SparkSession,
      sqlConf: SQLConf,
      experimentalMethods: ExperimentalMethods): () => SparkPlanner = {
    () =>
      new SparkPlanner(
          associatedSparkSession.sparkContext,
          sqlConf,
          experimentalMethods.extraStrategies)
        with HiveStrategies {

        override val sparkSession: SparkSession = associatedSparkSession

        override def strategies: Seq[Strategy] = {
          experimentalMethods.extraStrategies ++ Seq(
            FileSourceStrategy,
            DataSourceStrategy,
            SpecialLimits,
            InMemoryScans,
            HiveTableScans,
            Scripts,
            Aggregation,
            JoinSelection,
            BasicOperators
          )
        }
      }
>>>>>>> 3fada2f5
  }
}<|MERGE_RESOLUTION|>--- conflicted
+++ resolved
@@ -122,23 +122,6 @@
     conf.getConf(HiveUtils.HIVE_THRIFT_SERVER_ASYNC)
   }
 
-<<<<<<< HEAD
-
-  // TODO: why do we get this from SparkConf but not SQLConf?
-  def hiveThriftServerSingleSession: Boolean = {
-    sparkSession.sparkContext.conf.getBoolean(
-      "spark.sql.hive.thriftServer.singleSession", defaultValue = false)
-  }
-
-  private var userName = System.getProperty("user.name")
-
-  def setUser(user: String): Unit = {
-    userName = user
-  }
-
-  def getUser(): String = {
-    userName
-=======
   /**
    * Get an identical copy of the `HiveSessionState`.
    * This should ideally reuse the `SessionState.clone` but cannot do so.
@@ -283,6 +266,5 @@
           )
         }
       }
->>>>>>> 3fada2f5
   }
 }