#!/usr/bin/env bash

#
# Licensed to the Apache Software Foundation (ASF) under one or more
# contributor license agreements.  See the NOTICE file distributed with
# this work for additional information regarding copyright ownership.
# The ASF licenses this file to You under the Apache License, Version 2.0
# (the "License"); you may not use this file except in compliance with
# the License.  You may obtain a copy of the License at
#
#    http://www.apache.org/licenses/LICENSE-2.0
#
# Unless required by applicable law or agreed to in writing, software
# distributed under the License is distributed on an "AS IS" BASIS,
# WITHOUT WARRANTIES OR CONDITIONS OF ANY KIND, either express or implied.
# See the License for the specific language governing permissions and
# limitations under the License.
#

#
# Script to create a binary distribution for easy deploys of Spark.
# The distribution directory defaults to dist/ but can be overridden below.
# The distribution contains fat (assembly) jars that include the Scala library,
# so it is completely self contained.
# It does not contain source or *.class files.

set -o pipefail
set -e
set -x

# Figure out where the Spark framework is installed
SPARK_HOME="$(cd "`dirname "$0"`/.."; pwd)"
DISTDIR="$SPARK_HOME/dist"

MAKE_TGZ=false
MAKE_PIP=false
MAKE_R=false
NAME=none
MVN="$SPARK_HOME/build/mvn"

function exit_with_usage {
  echo "make-distribution.sh - tool for making binary distributions of Spark"
  echo ""
  echo "usage:"
  cl_options="[--name] [--tgz] [--pip] [--r] [--mvn <mvn-command>]"
  echo "make-distribution.sh $cl_options <maven build options>"
  echo "See Spark's \"Building Spark\" doc for correct Maven options."
  echo ""
  exit 1
}

# Parse arguments
while (( "$#" )); do
  case $1 in
    --tgz)
      MAKE_TGZ=true
      ;;
    --pip)
      MAKE_PIP=true
      ;;
    --r)
      MAKE_R=true
      ;;
    --mvn)
      MVN="$2"
      shift
      ;;
    --name)
      NAME="$2"
      shift
      ;;
    --help)
      exit_with_usage
      ;;
    *)
      break
      ;;
  esac
  shift
done

if [ -z "$JAVA_HOME" ]; then
  # Fall back on JAVA_HOME from rpm, if found
  if [ $(command -v  rpm) ]; then
    RPM_JAVA_HOME="$(rpm -E %java_home 2>/dev/null)"
    if [ "$RPM_JAVA_HOME" != "%java_home" ]; then
      JAVA_HOME="$RPM_JAVA_HOME"
      echo "No JAVA_HOME set, proceeding with '$JAVA_HOME' learned from rpm"
    fi
  fi

  if [ -z "$JAVA_HOME" ]; then
    if [ `command -v java` ]; then
      # If java is in /usr/bin/java, we want /usr
      JAVA_HOME="$(dirname $(dirname $(which java)))"
    fi
  fi
fi

if [ -z "$JAVA_HOME" ]; then
  echo "Error: JAVA_HOME is not set, cannot proceed."
  exit -1
fi

if [ $(command -v git) ]; then
    GITREV=$(git rev-parse --short HEAD 2>/dev/null || :)
    if [ ! -z "$GITREV" ]; then
        GITREVSTRING=" (git revision $GITREV)"
    fi
    unset GITREV
fi


if [ ! "$(command -v "$MVN")" ] ; then
    echo -e "Could not locate Maven command: '$MVN'."
    echo -e "Specify the Maven command with the --mvn flag"
    exit -1;
fi

VERSION=$("$MVN" help:evaluate -Dexpression=project.version $@ 2>/dev/null | grep -v "INFO" | tail -n 1)
SCALA_VERSION=$("$MVN" help:evaluate -Dexpression=scala.binary.version $@ 2>/dev/null\
    | grep -v "INFO"\
    | tail -n 1)
SPARK_HADOOP_VERSION=$("$MVN" help:evaluate -Dexpression=hadoop.version $@ 2>/dev/null\
    | grep -v "INFO"\
    | tail -n 1)
SPARK_HIVE=$("$MVN" help:evaluate -Dexpression=project.activeProfiles -pl sql/hive $@ 2>/dev/null\
    | grep -v "INFO"\
    | fgrep --count "<id>hive</id>";\
    # Reset exit status to 0, otherwise the script stops here if the last grep finds nothing\
    # because we use "set -o pipefail"
    echo -n)

if [ "$NAME" == "none" ]; then
  NAME=$SPARK_HADOOP_VERSION
fi

echo "Spark version is $VERSION"

if [ "$MAKE_TGZ" == "true" ]; then
  echo "Making spark-$VERSION-bin-$NAME.tgz"
else
  echo "Making distribution for Spark $VERSION in $DISTDIR..."
fi

# Build uber fat JAR
cd "$SPARK_HOME"

<<<<<<< HEAD
export MAVEN_OPTS="${MAVEN_OPTS:--Xmx3g -XX:MaxPermSize=512M -XX:ReservedCodeCacheSize=512m}"
=======
export MAVEN_OPTS="${MAVEN_OPTS:--Xmx2g -XX:ReservedCodeCacheSize=512m}"
>>>>>>> 3fada2f5

# Store the command as an array because $MVN variable might have spaces in it.
# Normal quoting tricks don't work.
# See: http://mywiki.wooledge.org/BashFAQ/050
BUILD_COMMAND=("$MVN" -T 1C clean package install -DskipTests $@)

# Actually build the jar
echo -e "\nBuilding with..."
echo -e "\$ ${BUILD_COMMAND[@]}\n"

"${BUILD_COMMAND[@]}"

# Make directories
rm -rf "$DISTDIR"
mkdir -p "$DISTDIR/jars"
echo "Spark $VERSION$GITREVSTRING built for Hadoop $SPARK_HADOOP_VERSION" > "$DISTDIR/RELEASE"
echo "Build flags: $@" >> "$DISTDIR/RELEASE"

# Copy jars
cp "$SPARK_HOME"/assembly/target/scala*/jars/* "$DISTDIR/jars/"

# Only create the yarn directory if the yarn artifacts were build.
if [ -f "$SPARK_HOME"/common/network-yarn/target/scala*/spark-*-yarn-shuffle.jar ]; then
  mkdir "$DISTDIR"/yarn
  cp "$SPARK_HOME"/common/network-yarn/target/scala*/spark-*-yarn-shuffle.jar "$DISTDIR/yarn"
fi

# Copy examples and dependencies
mkdir -p "$DISTDIR/examples/jars"
cp "$SPARK_HOME"/examples/target/scala*/jars/* "$DISTDIR/examples/jars"

# Deduplicate jars that have already been packaged as part of the main Spark dependencies.
for f in "$DISTDIR/examples/jars/"*; do
  name=$(basename "$f")
  if [ -f "$DISTDIR/jars/$name" ]; then
    rm "$DISTDIR/examples/jars/$name"
  fi
done

# Copy example sources (needed for python and SQL)
mkdir -p "$DISTDIR/examples/src/main"
cp -r "$SPARK_HOME"/examples/src/main "$DISTDIR/examples/src/"

# Copy license and ASF files
cp "$SPARK_HOME/LICENSE" "$DISTDIR"
cp -r "$SPARK_HOME/licenses" "$DISTDIR"
cp "$SPARK_HOME/NOTICE" "$DISTDIR"

if [ -e "$SPARK_HOME"/CHANGES.txt ]; then
  cp "$SPARK_HOME/CHANGES.txt" "$DISTDIR"
fi

# Copy data files
cp -r "$SPARK_HOME/data" "$DISTDIR"

# Make pip package
if [ "$MAKE_PIP" == "true" ]; then
  echo "Building python distribution package"
  pushd "$SPARK_HOME/python" > /dev/null
  # Delete the egg info file if it exists, this can cache older setup files.
  rm -rf pyspark.egg-info || echo "No existing egg info file, skipping deletion"
  python setup.py sdist
  popd > /dev/null
else
  echo "Skipping building python distribution package"
fi

# Make R package - this is used for both CRAN release and packing R layout into distribution
if [ "$MAKE_R" == "true" ]; then
  echo "Building R source package"
  R_PACKAGE_VERSION=`grep Version $SPARK_HOME/R/pkg/DESCRIPTION | awk '{print $NF}'`
  pushd "$SPARK_HOME/R" > /dev/null
  # Build source package and run full checks
  # Do not source the check-cran.sh - it should be run from where it is for it to set SPARK_HOME
  NO_TESTS=1 "$SPARK_HOME/"R/check-cran.sh

  # Move R source package to match the Spark release version if the versions are not the same.
  # NOTE(shivaram): `mv` throws an error on Linux if source and destination are same file
  if [ "$R_PACKAGE_VERSION" != "$VERSION" ]; then
    mv $SPARK_HOME/R/SparkR_"$R_PACKAGE_VERSION".tar.gz $SPARK_HOME/R/SparkR_"$VERSION".tar.gz
  fi

  # Install source package to get it to generate vignettes rds files, etc.
  VERSION=$VERSION "$SPARK_HOME/"R/install-source-package.sh
  popd > /dev/null
else
  echo "Skipping building R source package"
fi

# Copy other things
mkdir "$DISTDIR"/conf
cp "$SPARK_HOME"/conf/*.template "$DISTDIR"/conf
cp "$SPARK_HOME/README.md" "$DISTDIR"
cp -r "$SPARK_HOME/bin" "$DISTDIR"
cp -r "$SPARK_HOME/python" "$DISTDIR"

# Remove the python distribution from dist/ if we built it
if [ "$MAKE_PIP" == "true" ]; then
  rm -f $DISTDIR/python/dist/pyspark-*.tar.gz
fi

cp -r "$SPARK_HOME/sbin" "$DISTDIR"
# Copy SparkR if it exists
if [ -d "$SPARK_HOME"/R/lib/SparkR ]; then
  mkdir -p "$DISTDIR"/R/lib
  cp -r "$SPARK_HOME/R/lib/SparkR" "$DISTDIR"/R/lib
  cp "$SPARK_HOME/R/lib/sparkr.zip" "$DISTDIR"/R/lib
fi

if [ "$MAKE_TGZ" == "true" ]; then
  TARDIR_NAME=spark-$VERSION-bin-$NAME
  TARDIR="$SPARK_HOME/$TARDIR_NAME"
  rm -rf "$TARDIR"
  cp -r "$DISTDIR" "$TARDIR"
  tar czf "spark-$VERSION-bin-$NAME.tgz" -C "$SPARK_HOME" "$TARDIR_NAME"
  rm -rf "$TARDIR"
fi<|MERGE_RESOLUTION|>--- conflicted
+++ resolved
@@ -146,11 +146,7 @@
 # Build uber fat JAR
 cd "$SPARK_HOME"
 
-<<<<<<< HEAD
 export MAVEN_OPTS="${MAVEN_OPTS:--Xmx3g -XX:MaxPermSize=512M -XX:ReservedCodeCacheSize=512m}"
-=======
-export MAVEN_OPTS="${MAVEN_OPTS:--Xmx2g -XX:ReservedCodeCacheSize=512m}"
->>>>>>> 3fada2f5
 
 # Store the command as an array because $MVN variable might have spaces in it.
 # Normal quoting tricks don't work.
