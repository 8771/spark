/*
 * Licensed to the Apache Software Foundation (ASF) under one or more
 * contributor license agreements.  See the NOTICE file distributed with
 * this work for additional information regarding copyright ownership.
 * The ASF licenses this file to You under the Apache License, Version 2.0
 * (the "License"); you may not use this file except in compliance with
 * the License.  You may obtain a copy of the License at
 *
 *    http://www.apache.org/licenses/LICENSE-2.0
 *
 * Unless required by applicable law or agreed to in writing, software
 * distributed under the License is distributed on an "AS IS" BASIS,
 * WITHOUT WARRANTIES OR CONDITIONS OF ANY KIND, either express or implied.
 * See the License for the specific language governing permissions and
 * limitations under the License.
 */

package org.apache.spark.deploy

import java.util.concurrent.CountDownLatch

import scala.collection.JavaConverters._

import org.apache.spark.{SecurityManager, SparkConf}
import org.apache.spark.internal.Logging
import org.apache.spark.metrics.MetricsSystem
import org.apache.spark.network.TransportContext
import org.apache.spark.network.crypto.AuthServerBootstrap
import org.apache.spark.network.netty.SparkTransportConf
import org.apache.spark.network.server.{TransportServer, TransportServerBootstrap}
import org.apache.spark.network.shuffle.ExternalShuffleBlockHandler
import org.apache.spark.network.util.TransportConf
import org.apache.spark.util.{ShutdownHookManager, Utils}

/**
 * Provides a server from which Executors can read shuffle files (rather than reading directly from
 * each other), to provide uninterrupted access to the files in the face of executors being turned
 * off or killed.
 *
 * Optionally requires SASL authentication in order to read. See [[SecurityManager]].
 */
private[deploy]
class ExternalShuffleService(sparkConf: SparkConf, securityManager: SecurityManager)
  extends Logging {
  protected val masterMetricsSystem =
    MetricsSystem.createMetricsSystem("shuffleService", sparkConf, securityManager)

  private val enabled = sparkConf.getBoolean("spark.shuffle.service.enabled", false)
<<<<<<< HEAD
  private val port = sparkConf.getInt("spark.shuffle.service.port", 7447)
  private val useSasl: Boolean = securityManager.isAuthenticationEnabled()
=======
  private val port = sparkConf.getInt("spark.shuffle.service.port", 7337)
>>>>>>> 15ef3740

  private val transportConf =
    SparkTransportConf.fromSparkConf(sparkConf, "shuffle", numUsableCores = 0)
  private val blockHandler = newShuffleBlockHandler(transportConf)
  private val transportContext: TransportContext =
    new TransportContext(transportConf, blockHandler, true)

  private var server: TransportServer = _

  private val shuffleServiceSource = new ExternalShuffleServiceSource(blockHandler)

  /** Create a new shuffle block handler. Factored out for subclasses to override. */
  protected def newShuffleBlockHandler(conf: TransportConf): ExternalShuffleBlockHandler = {
    new ExternalShuffleBlockHandler(conf, null)
  }

  /** Starts the external shuffle service if the user has configured us to. */
  def startIfEnabled() {
    if (enabled) {
      start()
    }
  }

  /** Start the external shuffle service */
  def start() {
    require(server == null, "Shuffle server already started")
    val authEnabled = securityManager.isAuthenticationEnabled()
    logInfo(s"Starting shuffle service on port $port (auth enabled = $authEnabled)")
    val bootstraps: Seq[TransportServerBootstrap] =
      if (authEnabled) {
        Seq(new AuthServerBootstrap(transportConf, securityManager))
      } else {
        Nil
      }
    server = transportContext.createServer(port, bootstraps.asJava)

    masterMetricsSystem.registerSource(shuffleServiceSource)
    masterMetricsSystem.start()
  }

  /** Clean up all shuffle files associated with an application that has exited. */
  def applicationRemoved(appId: String): Unit = {
    blockHandler.applicationRemoved(appId, true /* cleanupLocalDirs */)
  }

  def stop() {
    if (server != null) {
      server.close()
      server = null
    }
  }
}

/**
 * A main class for running the external shuffle service.
 */
object ExternalShuffleService extends Logging {
  @volatile
  private var server: ExternalShuffleService = _

  private val barrier = new CountDownLatch(1)

  def main(args: Array[String]): Unit = {
    main(args, (conf: SparkConf, sm: SecurityManager) => new ExternalShuffleService(conf, sm))
  }

  /** A helper main method that allows the caller to call this with a custom shuffle service. */
  private[spark] def main(
      args: Array[String],
      newShuffleService: (SparkConf, SecurityManager) => ExternalShuffleService): Unit = {
    Utils.initDaemon(log)
    val sparkConf = new SparkConf
    Utils.loadDefaultSparkProperties(sparkConf)
    val securityManager = new SecurityManager(sparkConf)

    // we override this value since this service is started from the command line
    // and we assume the user really wants it to be running
    sparkConf.set("spark.shuffle.service.enabled", "true")
    server = newShuffleService(sparkConf, securityManager)
    server.start()

    logDebug("Adding shutdown hook") // force eager creation of logger
    ShutdownHookManager.addShutdownHook { () =>
      logInfo("Shutting down shuffle service.")
      server.stop()
      barrier.countDown()
    }

    // keep running until the process is terminated
    barrier.await()
  }
}<|MERGE_RESOLUTION|>--- conflicted
+++ resolved
@@ -46,12 +46,7 @@
     MetricsSystem.createMetricsSystem("shuffleService", sparkConf, securityManager)
 
   private val enabled = sparkConf.getBoolean("spark.shuffle.service.enabled", false)
-<<<<<<< HEAD
   private val port = sparkConf.getInt("spark.shuffle.service.port", 7447)
-  private val useSasl: Boolean = securityManager.isAuthenticationEnabled()
-=======
-  private val port = sparkConf.getInt("spark.shuffle.service.port", 7337)
->>>>>>> 15ef3740
 
   private val transportConf =
     SparkTransportConf.fromSparkConf(sparkConf, "shuffle", numUsableCores = 0)
